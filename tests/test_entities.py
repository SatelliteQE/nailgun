--- conflicted
+++ resolved
@@ -282,11 +282,8 @@
                 (entities.Setting, '/settings'),
                 (entities.SmartProxy, '/smart_proxies'),
                 (entities.Subscription, '/subscriptions'),
-<<<<<<< HEAD
                 (entities.VirtWhoConfig,
                  '/foreman_virt_who_configure/api/v2/configs')
-=======
->>>>>>> 6b9d4fdb
         ):
             with self.subTest((entity, path)):
                 self.assertIn(path, entity(self.cfg).path())
